--- conflicted
+++ resolved
@@ -65,7 +65,7 @@
 import Text.Ginger.AST
 import Text.Ginger.Html
 import Text.Ginger.GVal
-import Text.Ginger.Parse (ParserError (..))
+import Text.Ginger.Parse (ParserError (..), sourceLine, sourceColumn, sourceName)
 import Text.Printf
 import Text.PrintfA
 import Data.Scientific (formatScientific)
@@ -394,9 +394,9 @@
     rteGVal "EvalParseError"
         ("error parsing eval()-ed code: " <> Text.pack (peErrorMessage e))
         [ "errorMessage" ~> peErrorMessage e
-        , "sourceFile" ~> peSourceName e
-        , "line" ~> peSourceLine e
-        , "col" ~> peSourceColumn e
+        , "source" ~> (sourceName <$> peSourcePosition e)
+        , "line" ~> (sourceLine <$> peSourcePosition e)
+        , "col" ~> (sourceColumn <$> peSourcePosition e)
         ]
 runtimeErrorToGVal NotAFunctionError =
     rteGVal "NotAFunctionError"
@@ -411,19 +411,11 @@
         ] ++ extra) { asText = msg }
 
 -- | Internal type alias for our template-runner monad stack.
-<<<<<<< HEAD
-type Run p m h = StateT (RunState p m h) (ReaderT (GingerContext p m h) m)
+type Run p m h = ExceptT RuntimeError (StateT (RunState p m h) (ReaderT (GingerContext p m h) m))
 
 -- | Lift a value from the host monad @m@ into the 'Run' monad.
 liftRun :: Monad m => m a -> Run p m h a
-liftRun = lift . lift
-=======
-type Run m h = ExceptT RuntimeError (StateT (RunState m h) (ReaderT (GingerContext m h) m))
-
--- | Lift a value from the host monad @m@ into the 'Run' monad.
-liftRun :: Monad m => m a -> Run m h a
 liftRun = lift . lift . lift
->>>>>>> b26a8714
 
 -- | Lift a function from the host monad @m@ into the 'Run' monad.
 liftRun2 :: Monad m => (a -> m b) -> a -> Run p m h b
@@ -442,8 +434,7 @@
     (x, stateH') <- lift . lift . lift $ runReaderT (runStateT (runExceptT action) stateH) contextH
     let stateT' = hoistRunState fwd rev stateH'
     put stateT'
-<<<<<<< HEAD
-    return x
+    Prelude.either throwError return x
 
 warn :: (Monad m) => Text -> Run p m h ()
 warn msg = do
@@ -452,7 +443,4 @@
 
 warnFromMaybe :: Monad m => Text -> a -> Maybe a -> Run p m h a
 warnFromMaybe msg d Nothing = warn msg >> return d
-warnFromMaybe _ d (Just x) = return x
-=======
-    Prelude.either throwError return x
->>>>>>> b26a8714
+warnFromMaybe _ d (Just x) = return x