--- conflicted
+++ resolved
@@ -1,15 +1,13 @@
-<<<<<<< HEAD
 ## 0.10.0.0
 
 - Relaxed `regex-tdfa` upper bound to accommodate new releases compatible with `MonadFail` in GHC 8.8.
 - `MonadFail` migration for GHC 8.8 compatibility.
-=======
+
 ## 0.9.0.0
 
 - Added `split()` builtin
 - Added support for byte arrays, represented as `ByteString` on the Haskell
   side
->>>>>>> 99bb087a
 
 ## 0.8.4.0
 
